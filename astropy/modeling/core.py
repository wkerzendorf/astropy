--- conflicted
+++ resolved
@@ -671,47 +671,7 @@
         for name, value in params.items():
             setattr(self, name, value)
 
-<<<<<<< HEAD
-    def _wrap_deriv(self, params, model, x, y, z=None):
-        """
-        Wraps the method calculating the Jacobian of the function to account
-        for model constraints.
-
-        Currently the only fitter that uses a derivative is the
-        `NonLinearLSQFitter`. This wrapper may need to be revised when other
-        fitters using function derivative are added or when the statistic is
-        separated from the fitting routines.
-
-        `~scipy.optimize.leastsq` expects the function derivative to have the
-        above signature (parlist, (argtuple)). In order to accomodate model
-        constraints, instead of using p directly, we set the parameter list in
-        this function.
-        """
-        if any(self.fixed.values()) or any(self.tied.values()):
-
-            if z is None:
-                full_deriv = np.array(self.deriv(x, *self.parameters))
-            else:
-                full_deriv = np.array(self.deriv(x, y, *self.parameters))
-            pars = [getattr(self, name) for name in self.param_names]
-            fixed = [par.fixed for par in pars]
-            tied = [par.tied for par in pars]
-            tied = list(np.where([par.tied != False for par in pars], True, tied))
-            fix_and_tie = np.logical_or(fixed, tied)
-            ind = np.logical_not(fix_and_tie)
-            if not self.col_deriv:
-                full_deriv = np.asarray(full_deriv).T
-                res = np.asarray(full_deriv[np.nonzero(ind)])
-            else:
-                res = full_deriv[np.nonzero(ind)]
-            result = [np.ravel(_) for _ in res]
-            return result
-        else:
-            if z is None:
-                return self.deriv(x, *params)
-            else:
-                return [np.ravel(_) for _ in self.deriv(x, y, *params)]
-=======
+
     def _model_to_fit_params(self):
         """
         Create a set of parameters to be fitted.
@@ -740,7 +700,6 @@
         else:
             return (self.parameters, fitparam_indices)
 
->>>>>>> 572e9169
 
 class LabeledInput(dict):
     """
